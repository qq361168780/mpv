--- conflicted
+++ resolved
@@ -88,51 +88,14 @@
     /* name, pointer, type, flags, min, max */
 
 //---------------------- libao/libvo options ------------------------
-<<<<<<< HEAD
-	{"o", "Option -o has been renamed to -vo (video-out), use -vo.\n",
-            CONF_TYPE_PRINT, CONF_NOCFG, 0, 0, NULL},
-        OPT_STRINGLIST("vo", video_driver_list, 0),
-        OPT_STRINGLIST("ao", audio_driver_list, 0),
-        OPT_FLAG_ON("fixed-vo", fixed_vo, CONF_GLOBAL),
-        OPT_FLAG_OFF("nofixed-vo", fixed_vo, CONF_GLOBAL),
-        OPT_FLAG_ON("ontop", vo_ontop, 0),
-        OPT_FLAG_OFF("noontop", vo_ontop, 0),
-	{"rootwin", &vo_rootwin, CONF_TYPE_FLAG, 0, 0, 1, NULL},
-	{"border", &vo_border, CONF_TYPE_FLAG, 0, 0, 1, NULL},
-	{"noborder", &vo_border, CONF_TYPE_FLAG, 0, 1, 0, NULL},
-
-	{"aop", "-aop has been removed, use -af instead.\n", CONF_TYPE_PRINT, CONF_NOCFG, 0, 0, NULL},
-	{"dsp", "-dsp has been removed. Use -ao oss:dsp_path instead.\n", CONF_TYPE_PRINT, CONF_NOCFG, 0, 0, NULL},
-        {"mixer", &mixer_device, CONF_TYPE_STRING, 0, 0, 0, NULL},
-        {"mixer-channel", &mixer_channel, CONF_TYPE_STRING, 0, 0, 0, NULL},
-        {"softvol", &soft_vol, CONF_TYPE_FLAG, 0, 0, 1, NULL},
-        {"nosoftvol", &soft_vol, CONF_TYPE_FLAG, 0, 1, 0, NULL},
-        {"softvol-max", &soft_vol_max, CONF_TYPE_FLOAT, CONF_RANGE, 10, 10000, NULL},
-	{"volstep", &volstep, CONF_TYPE_INT, CONF_RANGE, 0, 100, NULL},
-	{"volume", &start_volume, CONF_TYPE_FLOAT, CONF_RANGE, -1, 10000, NULL},
-	{"master", "Option -master has been removed, use -af volume instead.\n", CONF_TYPE_PRINT, 0, 0, 0, NULL},
-	// override audio buffer size (used only by -ao oss, anyway obsolete...)
-	{"abs", &ao_data.buffersize, CONF_TYPE_INT, CONF_MIN, 0, 0, NULL},
-
-	// -ao pcm options:
-	{"aofile", "-aofile has been removed. Use -ao pcm:file=<filename> instead.\n", CONF_TYPE_PRINT, 0, 0, 0, NULL},
-	{"waveheader", "-waveheader has been removed. Use -ao pcm:waveheader instead.\n", CONF_TYPE_PRINT, 0, 0, 1, NULL},
-	{"nowaveheader", "-nowaveheader has been removed. Use -ao pcm:nowaveheader instead.\n", CONF_TYPE_PRINT, 0, 1, 0, NULL},
-
-	{"alsa", "-alsa has been removed. Remove it from your config file.\n",
-            CONF_TYPE_PRINT, 0, 0, 0, NULL},
-	{"noalsa", "-noalsa has been removed. Remove it from your config file.\n",
-            CONF_TYPE_PRINT, 0, 0, 0, NULL},
-	{"edlout", &edl_output_filename,  CONF_TYPE_STRING, 0, 0, 0, NULL},
-=======
     {"o", "Option -o has been renamed to -vo (video-out), use -vo.\n",
      CONF_TYPE_PRINT, CONF_NOCFG, 0, 0, NULL},
-    {"vo", &video_driver_list, CONF_TYPE_STRING_LIST, 0, 0, 0, NULL},
-    {"ao", &audio_driver_list, CONF_TYPE_STRING_LIST, 0, 0, 0, NULL},
-    {"fixed-vo", &fixed_vo, CONF_TYPE_FLAG,CONF_GLOBAL , 0, 1, NULL},
-    {"nofixed-vo", &fixed_vo, CONF_TYPE_FLAG,CONF_GLOBAL, 1, 0, NULL},
-    {"ontop", &vo_ontop, CONF_TYPE_FLAG, 0, 0, 1, NULL},
-    {"noontop", &vo_ontop, CONF_TYPE_FLAG, 0, 1, 0, NULL},
+    OPT_STRINGLIST("vo", video_driver_list, 0),
+    OPT_STRINGLIST("ao", audio_driver_list, 0),
+    OPT_FLAG_ON("fixed-vo", fixed_vo, CONF_GLOBAL),
+    OPT_FLAG_OFF("nofixed-vo", fixed_vo, CONF_GLOBAL),
+    OPT_FLAG_ON("ontop", vo_ontop, 0),
+    OPT_FLAG_OFF("noontop", vo_ontop, 0),
     {"rootwin", &vo_rootwin, CONF_TYPE_FLAG, 0, 0, 1, NULL},
     {"border", &vo_border, CONF_TYPE_FLAG, 0, 0, 1, NULL},
     {"noborder", &vo_border, CONF_TYPE_FLAG, 0, 1, 0, NULL},
@@ -156,11 +119,10 @@
     {"nowaveheader", "-nowaveheader has been removed. Use -ao pcm:nowaveheader instead.\n", CONF_TYPE_PRINT, 0, 1, 0, NULL},
 
     {"alsa", "-alsa has been removed. Remove it from your config file.\n",
-     CONF_TYPE_PRINT, 0, 0, 0, NULL},
+            CONF_TYPE_PRINT, 0, 0, 0, NULL},
     {"noalsa", "-noalsa has been removed. Remove it from your config file.\n",
-     CONF_TYPE_PRINT, 0, 0, 0, NULL},
+            CONF_TYPE_PRINT, 0, 0, 0, NULL},
     {"edlout", &edl_output_filename,  CONF_TYPE_STRING, 0, 0, 0, NULL},
->>>>>>> a535f7bf
 
 #ifdef CONFIG_X11
     {"display", &mDisplayName, CONF_TYPE_STRING, 0, 0, 0, NULL},
@@ -200,72 +162,33 @@
 #endif
 #endif
 
-<<<<<<< HEAD
-	// force window width/height or resolution (with -vm)
-	OPT_INTRANGE("x", screen_size_x, 0, 0, 4096),
-	OPT_INTRANGE("y", screen_size_y, 0, 0, 4096),
-	// set screen dimensions (when not detectable or virtual!=visible)
-        OPT_INTRANGE("screenw", vo_screenwidth, CONF_OLD, 0, 4096),
-        OPT_INTRANGE("screenh", vo_screenheight, CONF_OLD, 0, 4096),
-	// Geometry string
-	{"geometry", &vo_geometry, CONF_TYPE_STRING, 0, 0, 0, NULL},
-        OPT_FLAG_ON("force-window-position", force_window_position, 0),
-        OPT_FLAG_OFF("noforce-window-position", force_window_position, 0),
-	// vo name (X classname) and window title strings
-	{"name", &vo_winname, CONF_TYPE_STRING, 0, 0, 0, NULL},
-	{"title", &vo_wintitle, CONF_TYPE_STRING, 0, 0, 0, NULL},
-	// set aspect ratio of monitor - useful for 16:9 TV-out
-        OPT_FLOATRANGE("monitoraspect", force_monitor_aspect, 0, 0.0, 9.0),
-        OPT_FLOATRANGE("monitorpixelaspect", monitor_pixel_aspect, 0, 0.2, 9.0),
-	// video mode switching: (x11,xv,dga)
-        OPT_FLAG_ON("vm", vidmode, 0),
-        OPT_FLAG_OFF("novm", vidmode, 0),
-	// start in fullscreen mode:
-	OPT_FLAG_ON("fs", fullscreen, 0),
-	OPT_FLAG_OFF("nofs", fullscreen, 0),
-	// set fullscreen switch method (workaround for buggy WMs)
-	{"fsmode", "-fsmode is obsolete, avoid it and use -fstype instead.\nIf you really want it, try -fsmode-dontuse, but don't report bugs!\n", CONF_TYPE_PRINT, CONF_RANGE, 0, 31, NULL},
-	{"fsmode-dontuse", &vo_fsmode, CONF_TYPE_INT, CONF_RANGE, 0, 31, NULL},
-	// set bpp (x11+vm, dga, fbdev, vesa, svga?)
-        OPT_INTRANGE("bpp", vo_dbpp, 0, 0, 32),
-	{"colorkey", &vo_colorkey, CONF_TYPE_INT, 0, 0, 0, NULL},
-	{"nocolorkey", &vo_colorkey, CONF_TYPE_FLAG, 0, 0, 0x1000000, NULL},
-	{"double", &vo_doublebuffering, CONF_TYPE_FLAG, 0, 0, 1, NULL},
-	{"nodouble", &vo_doublebuffering, CONF_TYPE_FLAG, 0, 1, 0, NULL},
-	// wait for v-sync (vesa)
-	{"vsync", &vo_vsync, CONF_TYPE_FLAG, 0, 0, 1, NULL},
-	{"novsync", &vo_vsync, CONF_TYPE_FLAG, 0, 1, 0, NULL},
-	{"panscan", &vo_panscan, CONF_TYPE_FLOAT, CONF_RANGE, -1.0, 1.0, NULL},
-        OPT_FLOATRANGE("panscanrange", vo_panscanrange, 0, -19.0, 99.0),
-
-	{"grabpointer", &vo_grabpointer, CONF_TYPE_FLAG, 0, 0, 1, NULL},
-	{"nograbpointer", &vo_grabpointer, CONF_TYPE_FLAG, 0, 1, 0, NULL},
-=======
     // force window width/height or resolution (with -vm)
-    {"x", &opt_screen_size_x, CONF_TYPE_INT, CONF_RANGE, 0, 4096, NULL},
-    {"y", &opt_screen_size_y, CONF_TYPE_INT, CONF_RANGE, 0, 4096, NULL},
+    OPT_INTRANGE("x", screen_size_x, 0, 0, 4096),
+    OPT_INTRANGE("y", screen_size_y, 0, 0, 4096),
     // set screen dimensions (when not detectable or virtual!=visible)
-    {"screenw", &vo_screenwidth, CONF_TYPE_INT, CONF_RANGE|CONF_OLD, 0, 4096, NULL},
-    {"screenh", &vo_screenheight, CONF_TYPE_INT, CONF_RANGE|CONF_OLD, 0, 4096, NULL},
+    OPT_INTRANGE("screenw", vo_screenwidth, CONF_OLD, 0, 4096),
+    OPT_INTRANGE("screenh", vo_screenheight, CONF_OLD, 0, 4096),
     // Geometry string
     {"geometry", &vo_geometry, CONF_TYPE_STRING, 0, 0, 0, NULL},
+    OPT_FLAG_ON("force-window-position", force_window_position, 0),
+    OPT_FLAG_OFF("noforce-window-position", force_window_position, 0),
     // vo name (X classname) and window title strings
     {"name", &vo_winname, CONF_TYPE_STRING, 0, 0, 0, NULL},
     {"title", &vo_wintitle, CONF_TYPE_STRING, 0, 0, 0, NULL},
     // set aspect ratio of monitor - useful for 16:9 TV-out
-    {"monitoraspect", &force_monitor_aspect, CONF_TYPE_FLOAT, CONF_RANGE, 0.0, 9.0, NULL},
-    {"monitorpixelaspect", &monitor_pixel_aspect, CONF_TYPE_FLOAT, CONF_RANGE, 0.2, 9.0, NULL},
+    OPT_FLOATRANGE("monitoraspect", force_monitor_aspect, 0, 0.0, 9.0),
+    OPT_FLOATRANGE("monitorpixelaspect", monitor_pixel_aspect, 0, 0.2, 9.0),
     // video mode switching: (x11,xv,dga)
-    {"vm", &vidmode, CONF_TYPE_FLAG, 0, 0, 1, NULL},
-    {"novm", &vidmode, CONF_TYPE_FLAG, 0, 1, 0, NULL},
+    OPT_FLAG_ON("vm", vidmode, 0),
+    OPT_FLAG_OFF("novm", vidmode, 0),
     // start in fullscreen mode:
-    {"fs", &fullscreen, CONF_TYPE_FLAG, 0, 0, 1, NULL},
-    {"nofs", &fullscreen, CONF_TYPE_FLAG, 0, 1, 0, NULL},
+    OPT_FLAG_ON("fs", fullscreen, 0),
+    OPT_FLAG_OFF("nofs", fullscreen, 0),
     // set fullscreen switch method (workaround for buggy WMs)
     {"fsmode", "-fsmode is obsolete, avoid it and use -fstype instead.\nIf you really want it, try -fsmode-dontuse, but don't report bugs!\n", CONF_TYPE_PRINT, CONF_RANGE, 0, 31, NULL},
     {"fsmode-dontuse", &vo_fsmode, CONF_TYPE_INT, CONF_RANGE, 0, 31, NULL},
     // set bpp (x11+vm, dga, fbdev, vesa, svga?)
-    {"bpp", &vo_dbpp, CONF_TYPE_INT, CONF_RANGE, 0, 32, NULL},
+    OPT_INTRANGE("bpp", vo_dbpp, 0, 0, 32),
     {"colorkey", &vo_colorkey, CONF_TYPE_INT, 0, 0, 0, NULL},
     {"nocolorkey", &vo_colorkey, CONF_TYPE_FLAG, 0, 0, 0x1000000, NULL},
     {"double", &vo_doublebuffering, CONF_TYPE_FLAG, 0, 0, 1, NULL},
@@ -274,11 +197,10 @@
     {"vsync", &vo_vsync, CONF_TYPE_FLAG, 0, 0, 1, NULL},
     {"novsync", &vo_vsync, CONF_TYPE_FLAG, 0, 1, 0, NULL},
     {"panscan", &vo_panscan, CONF_TYPE_FLOAT, CONF_RANGE, -1.0, 1.0, NULL},
-    {"panscanrange", &vo_panscanrange, CONF_TYPE_FLOAT, CONF_RANGE, -19.0, 99.0, NULL},
+    OPT_FLOATRANGE("panscanrange", vo_panscanrange, 0, -19.0, 99.0),
 
     {"grabpointer", &vo_grabpointer, CONF_TYPE_FLAG, 0, 0, 1, NULL},
     {"nograbpointer", &vo_grabpointer, CONF_TYPE_FLAG, 0, 1, 0, NULL},
->>>>>>> a535f7bf
 
     {"adapter", &vo_adapter_num, CONF_TYPE_INT, CONF_RANGE, 0, 5, NULL},
     {"refreshrate",&vo_refresh_rate,CONF_TYPE_INT,CONF_RANGE, 0,100, NULL},
@@ -297,21 +219,12 @@
 
     {"xineramascreen", &xinerama_screen, CONF_TYPE_INT, CONF_RANGE, -2, 32, NULL},
 
-<<<<<<< HEAD
-	OPT_INTRANGE("brightness", vo_gamma_brightness, 0, -100, 100),
-	OPT_INTRANGE("saturation", vo_gamma_saturation, 0, -100, 100),
-	OPT_INTRANGE("contrast", vo_gamma_contrast, 0, -100, 100),
-	OPT_INTRANGE("hue", vo_gamma_hue, 0, -100, 100),
-	{"keepaspect", &vo_keepaspect, CONF_TYPE_FLAG, 0, 0, 1, NULL},
-	{"nokeepaspect", &vo_keepaspect, CONF_TYPE_FLAG, 0, 1, 0, NULL},
-=======
-    {"brightness",&vo_gamma_brightness, CONF_TYPE_INT, CONF_RANGE, -100, 100, NULL},
-    {"saturation",&vo_gamma_saturation, CONF_TYPE_INT, CONF_RANGE, -100, 100, NULL},
-    {"contrast",&vo_gamma_contrast, CONF_TYPE_INT, CONF_RANGE, -100, 100, NULL},
-    {"hue",&vo_gamma_hue, CONF_TYPE_INT, CONF_RANGE, -100, 100, NULL},
+    OPT_INTRANGE("brightness", vo_gamma_brightness, 0, -100, 100),
+    OPT_INTRANGE("saturation", vo_gamma_saturation, 0, -100, 100),
+    OPT_INTRANGE("contrast", vo_gamma_contrast, 0, -100, 100),
+    OPT_INTRANGE("hue", vo_gamma_hue, 0, -100, 100),
     {"keepaspect", &vo_keepaspect, CONF_TYPE_FLAG, 0, 0, 1, NULL},
     {"nokeepaspect", &vo_keepaspect, CONF_TYPE_FLAG, 0, 1, 0, NULL},
->>>>>>> a535f7bf
 
     // direct rendering (decoding to video out buffer)
     {"dr", &vo_directrendering, CONF_TYPE_FLAG, 0, 0, 1, NULL},
@@ -344,13 +257,8 @@
     {"crash-debug", &crash_debug, CONF_TYPE_FLAG, CONF_GLOBAL, 0, 1, NULL},
     {"nocrash-debug", &crash_debug, CONF_TYPE_FLAG, CONF_GLOBAL, 1, 0, NULL},
 #endif
-<<<<<<< HEAD
-        OPT_INTRANGE("osdlevel", osd_level, 0, 0, 3),
-        OPT_INTRANGE("osd-duration", osd_duration, 0, 0, 3600000),
-=======
-    {"osdlevel", &osd_level, CONF_TYPE_INT, CONF_RANGE, 0, 3, NULL},
-    {"osd-duration", &osd_duration, CONF_TYPE_INT, CONF_MIN, 0, 0, NULL},
->>>>>>> a535f7bf
+    OPT_INTRANGE("osdlevel", osd_level, 0, 0, 3),
+    OPT_INTRANGE("osd-duration", osd_duration, 0, 0, 3600000),
 #ifdef CONFIG_MENU
     {"menu", &use_menu, CONF_TYPE_FLAG, CONF_GLOBAL, 0, 1, NULL},
     {"nomenu", &use_menu, CONF_TYPE_FLAG, CONF_GLOBAL, 1, 0, NULL},
@@ -404,45 +312,23 @@
     {"lircconf", &lirc_configfile, CONF_TYPE_STRING, CONF_GLOBAL, 0, 0, NULL},
 #endif
 
-<<<<<<< HEAD
     // these should be removed when gmplayer is forgotten
     {"gui", "Internal GUI was removed. Use some other frontend instead.\n", CONF_TYPE_PRINT, 0, 0, 0, NULL},
     {"nogui", "Internal GUI was removed, -nogui is no longer valid.\n", CONF_TYPE_PRINT, 0, 0, 0, NULL},
 
-	OPT_FLAG_CONSTANTS("noloop", loop_times, 0, 0, -1),
-	OPT_INTRANGE("loop", loop_times, 0, -1, 10000),
-	{"playlist", NULL, CONF_TYPE_STRING, 0, 0, 0, NULL},
-
-        OPT_FLAG_ON("ordered-chapters", ordered_chapters, 0),
-        OPT_FLAG_OFF("noordered-chapters", ordered_chapters, 0),
-
-	// a-v sync stuff:
-        OPT_FLAG_ON("correct-pts", user_correct_pts, 0),
-        OPT_FLAG_OFF("nocorrect-pts", user_correct_pts, 0),
-        OPT_INTRANGE("pts-association-mode", user_pts_assoc_mode, 0, 0, 2),
-	{"noautosync", &autosync, CONF_TYPE_FLAG, 0, 0, -1, NULL},
-	{"autosync", &autosync, CONF_TYPE_INT, CONF_RANGE, 0, 10000, NULL},
-=======
-    {"gui", "The -gui option will only work as the first command line argument.\n", CONF_TYPE_PRINT, 0, 0, 0, (void *)1},
-    {"nogui", "The -nogui option will only work as the first command line argument.\n", CONF_TYPE_PRINT, 0, 0, 0, (void *)1},
-
-#ifdef CONFIG_GUI
-    {"skin", &skinName, CONF_TYPE_STRING, CONF_GLOBAL, 0, 0, NULL},
-    {"enqueue", &enqueue, CONF_TYPE_FLAG, 0, 0, 1, NULL},
-    {"noenqueue", &enqueue, CONF_TYPE_FLAG, 0, 1, 0, NULL},
-    {"guiwid", &guiWinID, CONF_TYPE_INT, 0, 0, 0, NULL},
-#endif
-
-    {"noloop", &mpctx_s.loop_times, CONF_TYPE_FLAG, 0, 0, -1, NULL},
-    {"loop", &mpctx_s.loop_times, CONF_TYPE_INT, CONF_RANGE, -1, 10000, NULL},
+    OPT_FLAG_CONSTANTS("noloop", loop_times, 0, 0, -1),
+    OPT_INTRANGE("loop", loop_times, 0, -1, 10000),
     {"playlist", NULL, CONF_TYPE_STRING, 0, 0, 0, NULL},
 
+    OPT_FLAG_ON("ordered-chapters", ordered_chapters, 0),
+    OPT_FLAG_OFF("noordered-chapters", ordered_chapters, 0),
+
     // a-v sync stuff:
-    {"correct-pts", &user_correct_pts, CONF_TYPE_FLAG, 0, 0, 1, NULL},
-    {"nocorrect-pts", &user_correct_pts, CONF_TYPE_FLAG, 0, 1, 0, NULL},
+    OPT_FLAG_ON("correct-pts", user_correct_pts, 0),
+    OPT_FLAG_OFF("nocorrect-pts", user_correct_pts, 0),
+    OPT_INTRANGE("pts-association-mode", user_pts_assoc_mode, 0, 0, 2),
     {"noautosync", &autosync, CONF_TYPE_FLAG, 0, 0, -1, NULL},
     {"autosync", &autosync, CONF_TYPE_INT, CONF_RANGE, 0, 10000, NULL},
->>>>>>> a535f7bf
 
     {"softsleep", &softsleep, CONF_TYPE_FLAG, 0, 0, 1, NULL},
 #ifdef HAVE_RTC
@@ -451,25 +337,6 @@
     {"rtc-device", &rtc_device, CONF_TYPE_STRING, 0, 0, 0, NULL},
 #endif
 
-<<<<<<< HEAD
-	{"term-osd", &term_osd, CONF_TYPE_FLAG, 0, 0, 1, NULL},
-	{"noterm-osd", &term_osd, CONF_TYPE_FLAG, 0, 1, 0, NULL},
-    	{"term-osd-esc", &term_osd_esc, CONF_TYPE_STRING, 0, 0, 1, NULL},
-	{"playing-msg", &playing_msg, CONF_TYPE_STRING, 0, 0, 0, NULL},
-
-	{"slave", &slave_mode, CONF_TYPE_FLAG,CONF_GLOBAL , 0, 1, NULL},
-	{"idle", &player_idle_mode, CONF_TYPE_FLAG,CONF_GLOBAL , 0, 1, NULL},
-	{"noidle", &player_idle_mode, CONF_TYPE_FLAG,CONF_GLOBAL , 1, 0, NULL},
-	{"use-stdin", "-use-stdin has been renamed to -noconsolecontrols, use that instead.", CONF_TYPE_PRINT, 0, 0, 0, NULL},
-	OPT_INTRANGE("key-fifo-size", key_fifo_size, CONF_GLOBAL, 2, 65000),
-	{"noconsolecontrols", &noconsolecontrols, CONF_TYPE_FLAG, CONF_GLOBAL, 0, 1, NULL},
-	{"consolecontrols", &noconsolecontrols, CONF_TYPE_FLAG, CONF_GLOBAL, 1, 0, NULL},
-	{"mouse-movements", &enable_mouse_movements, CONF_TYPE_FLAG, CONF_GLOBAL, 0, 1, NULL},
-	{"nomouse-movements", &enable_mouse_movements, CONF_TYPE_FLAG, CONF_GLOBAL, 1, 0, NULL},
-	OPT_INTRANGE("doubleclick-time", doubleclick_time, 0, 0, 1000),
-#ifdef CONFIG_TV
-	{"tvscan", (void *) tvscan_conf, CONF_TYPE_SUBCONFIG, 0, 0, 0, NULL},
-=======
     {"term-osd", &term_osd, CONF_TYPE_FLAG, 0, 0, 1, NULL},
     {"noterm-osd", &term_osd, CONF_TYPE_FLAG, 0, 1, 0, NULL},
     {"term-osd-esc", &term_osd_esc, CONF_TYPE_STRING, 0, 0, 1, NULL},
@@ -479,40 +346,28 @@
     {"idle", &player_idle_mode, CONF_TYPE_FLAG,CONF_GLOBAL , 0, 1, NULL},
     {"noidle", &player_idle_mode, CONF_TYPE_FLAG,CONF_GLOBAL , 1, 0, NULL},
     {"use-stdin", "-use-stdin has been renamed to -noconsolecontrols, use that instead.", CONF_TYPE_PRINT, 0, 0, 0, NULL},
-    {"key-fifo-size", &key_fifo_size, CONF_TYPE_INT, CONF_RANGE, 2, 65000, NULL},
+    OPT_INTRANGE("key-fifo-size", key_fifo_size, CONF_GLOBAL, 2, 65000),
     {"noconsolecontrols", &noconsolecontrols, CONF_TYPE_FLAG, CONF_GLOBAL, 0, 1, NULL},
     {"consolecontrols", &noconsolecontrols, CONF_TYPE_FLAG, CONF_GLOBAL, 1, 0, NULL},
     {"mouse-movements", &enable_mouse_movements, CONF_TYPE_FLAG, CONF_GLOBAL, 0, 1, NULL},
     {"nomouse-movements", &enable_mouse_movements, CONF_TYPE_FLAG, CONF_GLOBAL, 1, 0, NULL},
-    {"doubleclick-time", &doubleclick_time, CONF_TYPE_INT, CONF_RANGE, 0, 1000, NULL},
+    OPT_INTRANGE("doubleclick-time", doubleclick_time, 0, 0, 1000),
 #ifdef CONFIG_TV
-    {"tvscan", tvscan_conf, CONF_TYPE_SUBCONFIG, 0, 0, 0, NULL},
->>>>>>> a535f7bf
+    {"tvscan", (void *) tvscan_conf, CONF_TYPE_SUBCONFIG, 0, 0, 0, NULL},
 #else
     {"tvscan", "MPlayer was compiled without TV interface support.\n", CONF_TYPE_PRINT, 0, 0, 0, NULL},
 #endif /* CONFIG_TV */
 
 #include "cfg-common-opts.h"
 
-<<<<<<< HEAD
-	{"list-properties", &list_properties, CONF_TYPE_FLAG, CONF_GLOBAL, 0, 1, NULL},
-	{"identify", &mp_msg_levels[MSGT_IDENTIFY], CONF_TYPE_FLAG, CONF_GLOBAL, 0, MSGL_V, NULL},
-	{"-help", (void *) help_text, CONF_TYPE_PRINT, CONF_NOCFG|CONF_GLOBAL, 0, 0, NULL},
-	{"help", (void *) help_text, CONF_TYPE_PRINT, CONF_NOCFG|CONF_GLOBAL, 0, 0, NULL},
-	{"h", (void *) help_text, CONF_TYPE_PRINT, CONF_NOCFG|CONF_GLOBAL, 0, 0, NULL},
-
-	{"vd", (void *) vd_conf, CONF_TYPE_SUBCONFIG, 0, 0, 0, NULL},
-	{NULL, NULL, 0, 0, 0, 0, NULL}
-=======
     {"list-properties", &list_properties, CONF_TYPE_FLAG, CONF_GLOBAL, 0, 1, NULL},
     {"identify", &mp_msg_levels[MSGT_IDENTIFY], CONF_TYPE_FLAG, CONF_GLOBAL, 0, MSGL_V, NULL},
-    {"-help", help_text, CONF_TYPE_PRINT, CONF_NOCFG|CONF_GLOBAL, 0, 0, NULL},
-    {"help", help_text, CONF_TYPE_PRINT, CONF_NOCFG|CONF_GLOBAL, 0, 0, NULL},
-    {"h", help_text, CONF_TYPE_PRINT, CONF_NOCFG|CONF_GLOBAL, 0, 0, NULL},
-
-    {"vd", vd_conf, CONF_TYPE_SUBCONFIG, 0, 0, 0, NULL},
+    {"-help", (void *) help_text, CONF_TYPE_PRINT, CONF_NOCFG|CONF_GLOBAL, 0, 0, NULL},
+    {"help", (void *) help_text, CONF_TYPE_PRINT, CONF_NOCFG|CONF_GLOBAL, 0, 0, NULL},
+    {"h", (void *) help_text, CONF_TYPE_PRINT, CONF_NOCFG|CONF_GLOBAL, 0, 0, NULL},
+
+    {"vd", (void *) vd_conf, CONF_TYPE_SUBCONFIG, 0, 0, 0, NULL},
     {NULL, NULL, 0, 0, 0, 0, NULL}
->>>>>>> a535f7bf
 };
 
 #endif /* MPLAYER_CFG_MPLAYER_H */