--- conflicted
+++ resolved
@@ -4492,50 +4492,6 @@
   _novomodules="xvidix $_novomodules"
 fi
 
-<<<<<<< HEAD
-echocheck "MatrixView"
-if test "$_gl" = no ; then
-  matrixview=no
-fi
-if test "$matrixview" = yes ; then
-  _vomodules="matrixview $_vomodules"
-  def_matrixview='#define CONFIG_MATRIXVIEW 1'
-else
-  _novomodules="matrixview $_novomodules"
-  def_matrixview='#undef CONFIG_MATRIXVIEW'
-fi
-echores "$matrixview"
-=======
-echocheck "/dev/mga_vid"
-if test "$_mga" = auto ; then
-  _mga=no
-  test -c /dev/mga_vid && _mga=yes
-fi
-if test "$_mga" = yes ; then
-  def_mga='#define CONFIG_MGA 1'
-  _vomodules="mga $_vomodules"
-else
-  def_mga='#undef CONFIG_MGA'
-  _novomodules="mga $_novomodules"
-fi
-echores "$_mga"
-
-echocheck "xmga"
-if test "$_xmga" = auto ; then
-  _xmga=no
-  test "$_x11" = yes && test "$_mga" = yes && _xmga=yes
-fi
-if test "$_xmga" = yes ; then
-  def_xmga='#define CONFIG_XMGA 1'
-  _vomodules="xmga $_vomodules"
-else
-  def_xmga='#undef CONFIG_XMGA'
-  _novomodules="xmga $_novomodules"
-fi
-echores "$_xmga"
-
->>>>>>> 3f1a03fe
-
 echocheck "GGI"
 if test "$_ggi" = auto ; then
   cat > $TMPC << EOF
