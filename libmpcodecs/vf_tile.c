/*
 * filter to tile a serie of image in a single, bigger, image
 *
 * The parameters are:
 *
 *    xtile:  number of tile on the x axis (5)
 *    ytile:  number of tile on the y axis (5)
 *    xytile: when write the image, it can be different then xtile * ytile
 *            (for example you can write 8 * 7 tile, writing the file every
 *            50 frame, to have one image every 2 seconds @ 25 fps ).
 *    start:  pixel at the start (x/y), default 2
 *    delta:  pixel between 2 tile, (x/y), default 4
 *
 * For example a valid command line is:
 *    ... -vf tile=10:5:-1:4:8 ...
 * that make images of 10 * 5 tiles, with 4 pixel at the beginning and
 * 8 pixel between tiles.
 *
 * The default command is:
 *    ... -vf tile=5:5:25:2:4
 *
 * If you omit a parameter or put a value less then 0, the default is used.
 *    ... -vf tile=10:5::-1:10
 *
 * You can also stop when you're ok
 *    ... -vf tile=10:5
 * (and this is probably the option you will use more often ...)
 *
 * Probably is good to put the scale filter before the tile :-)
 *
 * copyright (c) 2003 Daniele Forghieri ( guru@digitalfantasy.it )
 *
 * This file is part of MPlayer.
 *
 * MPlayer is free software; you can redistribute it and/or modify
 * it under the terms of the GNU General Public License as published by
 * the Free Software Foundation; either version 2 of the License, or
 * (at your option) any later version.
 *
 * MPlayer is distributed in the hope that it will be useful,
 * but WITHOUT ANY WARRANTY; without even the implied warranty of
 * MERCHANTABILITY or FITNESS FOR A PARTICULAR PURPOSE.  See the
 * GNU General Public License for more details.
 *
 * You should have received a copy of the GNU General Public License along
 * with MPlayer; if not, write to the Free Software Foundation, Inc.,
 * 51 Franklin Street, Fifth Floor, Boston, MA 02110-1301 USA.
 */

// strtoi memcpy_pic

#include <stdio.h>
#include <stdlib.h>
#include <string.h>

#include "config.h"
#include "mp_msg.h"
#include "cpudetect.h"

#include "img_format.h"
#include "mp_image.h"
#include "vf.h"

#include "libvo/fastmemcpy.h"

/* private data */
struct vf_priv_s {
    /* configuration data */
    /* Number on hor/ver tiles */
    int  xtile;
    int  ytile;
    /* When write the whole frame (default = xtile * ytile) */
    int  xytile;
    /* pixel at start / end (default = 4) */
    int  start;
    /* pixel between image (default = 2) */
    int  delta;
//    /* Background color, in destination format */
//    int  bkgSet;

    /* Work data */
    int  frame_cur;
};


static int config(struct vf_instance* vf,
                  int width, int height, int d_width, int d_height,
	          unsigned int flags, unsigned int outfmt){

    struct vf_priv_s  *priv;
    int               xw;
    int               yh;

    /* Calculate new destination size */
    priv = vf->priv;
    xw = priv->start * 2 +
        priv->xtile * width +
        (priv->xtile - 1) * priv->delta;
    yh = priv->start * 2 +
        priv->ytile * height +
        (priv->ytile - 1) * priv->delta;

    mp_msg(MSGT_VFILTER,MSGL_V,"vf_tile:config size set to %d * %d\n", xw, yh);

    return vf_next_config(vf, xw, yh, xw, yh, flags, outfmt);
}

/* Filter handler */
static int put_image(struct vf_instance* vf, mp_image_t *mpi, double pts)
{
    mp_image_t        *dmpi;
    struct vf_priv_s  *priv;
    int               t;
    int               xw;
    int               yh;
    int               xi;
    int               yi;
    int               by;
    int               dw;

    /* Calculate new size */
    priv = vf->priv;
    xw = priv->start * 2 +
        priv->xtile * mpi->w +
        (priv->xtile - 1) * priv->delta;
    yh = priv->start * 2 +
        priv->ytile * mpi->h+
        (priv->ytile - 1) * priv->delta;

    /* Get the big image! */
    dmpi=vf_get_image(vf->next, mpi->imgfmt,
                      MP_IMGTYPE_STATIC, MP_IMGFLAG_ACCEPT_STRIDE,
                      xw, yh);

    /* bytes x pixel & bytes x line */
    if (mpi->flags & MP_IMGFLAG_PLANAR) {
        by = 1;
        dw = mpi->w;
    }
    else {
        by = (mpi->bpp + 7) / 8;
        dw = mpi->w * by;
    }
    /* Index position */
    t = priv->frame_cur % priv->xytile;
//    if ((t == 0) && (bkg != 0)) {
//        /* First frame, delete the background */
//
//    }

    /* Position of image */
    xi = priv->start + (mpi->w + priv->delta) * (t % priv->xtile);
    yi = priv->start + (mpi->h + priv->delta) * (t / priv->xtile);

    /* Copy first (or only) plane */
    memcpy_pic( dmpi->planes[0] + xi * by + yi * dmpi->stride[0],
                mpi->planes[0],
                dw,
                mpi->h,
                dmpi->stride[0],
                mpi->stride[0]);

    if (mpi->flags & MP_IMGFLAG_PLANAR) {
        /* Copy the other 2 planes */
        memcpy_pic( dmpi->planes[1] + (xi >> mpi->chroma_x_shift) + (yi >> mpi->chroma_y_shift) * dmpi->stride[1],
                    mpi->planes[1],
                    mpi->chroma_width,
                    mpi->chroma_height,
                    dmpi->stride[1],
                    mpi->stride[1]);
         memcpy_pic( dmpi->planes[2] + (xi >> mpi->chroma_x_shift) + (yi >> mpi->chroma_y_shift) * dmpi->stride[2],
                    mpi->planes[2],
                    mpi->chroma_width,
                    mpi->chroma_height,
                    dmpi->stride[2],
                    mpi->stride[2]);
    }

    /* Increment current frame */
    ++priv->frame_cur;

    if (t == priv->xytile - 1)  {
        /* Display the composition */
        dmpi->width  = xw;
        dmpi->height = yh;
        return vf_next_put_image(vf, dmpi, MP_NOPTS_VALUE);
    }
    else {
        /* Skip the frame */
        return 0;
    }
}

static void uninit(struct vf_instance* vf)
{
    /* free local data */
    free(vf->priv);
}

<<<<<<< HEAD
/* rgb/bgr 15->32 supported & some Yxxx */
static int query_format(struct vf_instance* vf, unsigned int fmt)
=======
/* rgb/bgr 12...32 supported & some Yxxx */
static int query_format(struct vf_instance *vf, unsigned int fmt)
>>>>>>> 1292c8ad
{
	switch (fmt) {
        /* rgb 12...32 bit */
        case IMGFMT_RGB12:
        case IMGFMT_RGB15:
	case IMGFMT_RGB16:
	case IMGFMT_RGB24:
        case IMGFMT_RGB32:
        /* bgr 12...32 bit */
        case IMGFMT_BGR12:
	case IMGFMT_BGR15:
	case IMGFMT_BGR16:
	case IMGFMT_BGR24:
        case IMGFMT_BGR32:
        /* Various Yxxx Formats */
        case IMGFMT_444P:
        case IMGFMT_422P:
        case IMGFMT_411P:
        case IMGFMT_YUY2:
        case IMGFMT_YV12:
        case IMGFMT_I420:
        case IMGFMT_YVU9:
        case IMGFMT_IF09:
        case IMGFMT_IYUV:
		return vf_next_query_format(vf, fmt);
	}
	return 0;
}

/* Get an integer from the string pointed by s, adjusting s.
 * If the value is less then 0 def_val is used.
 * Return 0 for ok
 *
 * Look below ( in vf_open(...) ) for a use ...
 */
static int parse_int(char **s, int *rt, int def_val)
{

    int     t = 0;

    if (**s) {
        /* Get value (dec, hex or octal) */
        t = strtol( *s, s, 0 );

        /* Use default */
        if (t < 0) {
            t = def_val;
        }

        if (**s == ':') {
            /* Point to next character (problably a digit) */
            ++(*s);
        }
        else if (**s != '\0') {
            /* Error, we got some wrong char */
            return 1;
        }
    }
    else {
        t = def_val;
    }

    *rt = t;
    return 0;

}

/* Main entry funct for the filter */
static int vf_open(vf_instance_t *vf, char *args)
{
    struct vf_priv_s *p;
    int              er;

    vf->put_image    = put_image;
    vf->query_format = query_format;
    vf->config       = config;
    vf->uninit       = uninit;
    vf->default_reqs = VFCAP_ACCEPT_STRIDE;
    /* Private data */
    vf->priv = p = calloc(1, sizeof(struct vf_priv_s));
    if (p == NULL) {
        return 0;
    }

    if (args == NULL) {
        /* Use the default */
        args = "";
    }
    /* Parse all the arguments */
    er =  parse_int( &args, &p->xtile,  5 );
    er |= parse_int( &args, &p->ytile,  5 );
    er |= parse_int( &args, &p->xytile, 0 );
    er |= parse_int( &args, &p->start,  2 );
    er |= parse_int( &args, &p->delta,  4 );
//    er |= parse_int( &args, &p->bkgSet, 0 );

    if (er) {
        mp_tmsg(MSGT_VFILTER, MSGL_ERR, "[VF_FRAMESTEP] Error parsing argument.\n");
        return 0;
    }
    /* Load some default */
    if ((p->xytile <= 0) || (p->xytile > p->xtile * p->ytile)) {
        p->xytile = p->xtile * p->ytile;
    }

    /* Say what happen: use mp_msg(...)? */
    if ( mp_msg_test(MSGT_VFILTER,MSGL_V) ) {
        printf("vf_tile: tiling %d * %d, output every %d frames\n",
               p->xtile,
               p->ytile,
               p->xytile);
        printf("vf_tile: start pixel %d, delta pixel %d\n",
               p->start,
               p->delta);
//      printf("vf_tile: background 0x%x\n",
//             p->bkgSet);
    }
    return 1;
}

const vf_info_t vf_info_tile = {
    "Make a single image tiling x/y images",
    "tile",
    "Daniele Forghieri",
    "",
    vf_open,
    NULL
};<|MERGE_RESOLUTION|>--- conflicted
+++ resolved
@@ -197,13 +197,8 @@
     free(vf->priv);
 }
 
-<<<<<<< HEAD
-/* rgb/bgr 15->32 supported & some Yxxx */
+/* rgb/bgr 12->32 supported & some Yxxx */
 static int query_format(struct vf_instance* vf, unsigned int fmt)
-=======
-/* rgb/bgr 12...32 supported & some Yxxx */
-static int query_format(struct vf_instance *vf, unsigned int fmt)
->>>>>>> 1292c8ad
 {
 	switch (fmt) {
         /* rgb 12...32 bit */
